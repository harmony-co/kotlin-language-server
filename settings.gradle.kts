--- conflicted
+++ resolved
@@ -3,31 +3,6 @@
         gradlePluginPortal()
         maven("https://cache-redirector.jetbrains.com/kotlin.bintray.com/kotlin-plugin")
     }
-<<<<<<< HEAD
-
-    // Centralize plugin versions.
-    // Ensure these plugins use the same version from the /gradle/platform/build.gradle.kts
-    // otherwise you'll get an exception during Gradle's configuration phase
-    // stating that the plugin with the specified (or unspecified) version
-    // cannot be found.
-    //
-    // Once declared here, subsequent plugin blocks in the build don't require
-    // a version to be applied. They inherit the versions from the following
-    // block.
-    //
-    // This can be verified by running the dependencies task via
-    // ./gradlew dependencies
-    plugins {
-        id("application") apply false
-        id("maven-publish") apply false
-
-        kotlin("jvm") version "2.0.20" apply false // Updated version here
-        id("com.github.jk1.tcdeps") version "1.2" apply false
-        id("com.jaredsburrows.license") version "0.8.42" apply false
-        id("com.google.guava") version "33.3.1-jre" apply false
-    }
-=======
->>>>>>> dc240412
 }
 
 rootProject.name = "kotlin-language-server"
