plugins { id("java-platform") }

javaPlatform { allowDependencies() }

<<<<<<< HEAD
val kotlinVersion = "2.0.21"
val exposedVersion = "0.55.0"
val lsp4jVersion = "0.23.1"
val guavaVersion= "33.3.0-jre"

// constrain the dependencies that we use to these specific versions
dependencies {
    constraints {
        api("org.jetbrains.kotlin:kotlin-stdlib:$kotlinVersion")
        api("org.hamcrest:hamcrest-all:1.3")
        api("junit:junit:4.11")
        api("org.eclipse.lsp4j:org.eclipse.lsp4j:$lsp4jVersion")
        api("org.eclipse.lsp4j:org.eclipse.lsp4j.jsonrpc:$lsp4jVersion")
        api("org.jetbrains.kotlin:kotlin-compiler:$kotlinVersion")
        api("org.jetbrains.kotlin:kotlin-scripting-compiler:$kotlinVersion")
        api("org.jetbrains.kotlin:kotlin-scripting-jvm-host-unshaded:$kotlinVersion")
        api("org.jetbrains.kotlin:kotlin-sam-with-receiver-compiler-plugin:$kotlinVersion")
        api("org.jetbrains.kotlin:kotlin-reflect:$kotlinVersion")
        api("org.jetbrains.kotlin:kotlin-jvm:$kotlinVersion")
        api("org.jetbrains:fernflower:1.0")
        api("org.jetbrains.exposed:exposed-core:$exposedVersion")
        api("org.jetbrains.exposed:exposed-dao:$exposedVersion")
        api("org.jetbrains.exposed:exposed-jdbc:$exposedVersion")
        api("com.h2database:h2:1.4.200")
        api("com.github.fwcd.ktfmt:ktfmt:b5d31d1")
        api("com.beust:jcommander:1.78")
        api("org.hamcrest:hamcrest-all:1.3")
        api("junit:junit:4.11")
        api("org.openjdk.jmh:jmh-core:1.20")
        api("org.jetbrains.kotlin:kotlin-scripting-jvm-host:$kotlinVersion")
        api("org.jetbrains.kotlin:kotlin-scripting-jvm-host:$kotlinVersion")
        api("org.openjdk.jmh:jmh-generator-annprocess:1.20")
        api("org.xerial:sqlite-jdbc:3.41.2.1")
        api("com.google.guava:guava:$guavaVersion")
=======
dependencies {
    constraints {
        api(libs.org.jetbrains.kotlin.stdlib)
        api(libs.hamcrest.all)
        api(libs.junit.junit)
        api(libs.org.eclipse.lsp4j.lsp4j)
        api(libs.org.eclipse.lsp4j.jsonrpc)
        api(libs.org.jetbrains.kotlin.compiler)
        api(libs.org.jetbrains.kotlin.ktscompiler)
        api(libs.org.jetbrains.kotlin.kts.jvm.host.unshaded)
        api(libs.org.jetbrains.kotlin.sam.with.receiver.compiler.plugin)
        api(libs.org.jetbrains.kotlin.reflect)
        api(libs.org.jetbrains.kotlin.jvm)
        api(libs.com.jetbrains.intellij.java.decompiler)
        api(libs.org.jetbrains.exposed.core)
        api(libs.org.jetbrains.exposed.dao)
        api(libs.org.jetbrains.exposed.jdbc)
        api(libs.com.h2database.h2)
        api(libs.com.google.guava.guava)
        api(libs.com.github.fwcd.ktfmt)
        api(libs.com.beust.jcommander)
        api(libs.org.openjdk.jmh.core)
        api(libs.org.jetbrains.kotlin.kotlin.scripting.jvm.host)
        api(libs.org.openjdk.jmh.generator.annprocess)
        api(libs.org.xerial.sqlite.jdbc)
>>>>>>> dc240412
    }
}<|MERGE_RESOLUTION|>--- conflicted
+++ resolved
@@ -2,42 +2,6 @@
 
 javaPlatform { allowDependencies() }
 
-<<<<<<< HEAD
-val kotlinVersion = "2.0.21"
-val exposedVersion = "0.55.0"
-val lsp4jVersion = "0.23.1"
-val guavaVersion= "33.3.0-jre"
-
-// constrain the dependencies that we use to these specific versions
-dependencies {
-    constraints {
-        api("org.jetbrains.kotlin:kotlin-stdlib:$kotlinVersion")
-        api("org.hamcrest:hamcrest-all:1.3")
-        api("junit:junit:4.11")
-        api("org.eclipse.lsp4j:org.eclipse.lsp4j:$lsp4jVersion")
-        api("org.eclipse.lsp4j:org.eclipse.lsp4j.jsonrpc:$lsp4jVersion")
-        api("org.jetbrains.kotlin:kotlin-compiler:$kotlinVersion")
-        api("org.jetbrains.kotlin:kotlin-scripting-compiler:$kotlinVersion")
-        api("org.jetbrains.kotlin:kotlin-scripting-jvm-host-unshaded:$kotlinVersion")
-        api("org.jetbrains.kotlin:kotlin-sam-with-receiver-compiler-plugin:$kotlinVersion")
-        api("org.jetbrains.kotlin:kotlin-reflect:$kotlinVersion")
-        api("org.jetbrains.kotlin:kotlin-jvm:$kotlinVersion")
-        api("org.jetbrains:fernflower:1.0")
-        api("org.jetbrains.exposed:exposed-core:$exposedVersion")
-        api("org.jetbrains.exposed:exposed-dao:$exposedVersion")
-        api("org.jetbrains.exposed:exposed-jdbc:$exposedVersion")
-        api("com.h2database:h2:1.4.200")
-        api("com.github.fwcd.ktfmt:ktfmt:b5d31d1")
-        api("com.beust:jcommander:1.78")
-        api("org.hamcrest:hamcrest-all:1.3")
-        api("junit:junit:4.11")
-        api("org.openjdk.jmh:jmh-core:1.20")
-        api("org.jetbrains.kotlin:kotlin-scripting-jvm-host:$kotlinVersion")
-        api("org.jetbrains.kotlin:kotlin-scripting-jvm-host:$kotlinVersion")
-        api("org.openjdk.jmh:jmh-generator-annprocess:1.20")
-        api("org.xerial:sqlite-jdbc:3.41.2.1")
-        api("com.google.guava:guava:$guavaVersion")
-=======
 dependencies {
     constraints {
         api(libs.org.jetbrains.kotlin.stdlib)
@@ -63,6 +27,5 @@
         api(libs.org.jetbrains.kotlin.kotlin.scripting.jvm.host)
         api(libs.org.openjdk.jmh.generator.annprocess)
         api(libs.org.xerial.sqlite.jdbc)
->>>>>>> dc240412
     }
 }