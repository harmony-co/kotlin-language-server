package org.javacs.kt.semantictokens

import org.eclipse.lsp4j.SemanticTokenTypes
import org.eclipse.lsp4j.SemanticTokenModifiers
import org.eclipse.lsp4j.SemanticTokensLegend
import org.eclipse.lsp4j.Range
import org.javacs.kt.CompiledFile
import org.javacs.kt.position.range
import org.javacs.kt.position.offset
import org.javacs.kt.util.preOrderTraversal
import org.jetbrains.kotlin.descriptors.ClassDescriptor
import org.jetbrains.kotlin.descriptors.ClassKind
import org.jetbrains.kotlin.descriptors.ConstructorDescriptor
import org.jetbrains.kotlin.descriptors.FunctionDescriptor
import org.jetbrains.kotlin.descriptors.PropertyDescriptor
import org.jetbrains.kotlin.descriptors.VariableDescriptor
import org.jetbrains.kotlin.lexer.KtTokens
import org.jetbrains.kotlin.psi.KtClassOrObject
import org.jetbrains.kotlin.psi.KtFunction
import org.jetbrains.kotlin.psi.KtModifierListOwner
import org.jetbrains.kotlin.psi.KtNameReferenceExpression
import org.jetbrains.kotlin.psi.KtVariableDeclaration
import org.jetbrains.kotlin.psi.KtProperty
import org.jetbrains.kotlin.psi.KtParameter
import org.jetbrains.kotlin.psi.KtEnumEntry
import org.jetbrains.kotlin.psi.KtSimpleNameStringTemplateEntry
import org.jetbrains.kotlin.resolve.BindingContext
import com.intellij.psi.PsiElement
import com.intellij.psi.PsiNameIdentifierOwner
import com.intellij.psi.PsiLiteralExpression
import com.intellij.openapi.util.TextRange
import com.intellij.psi.PsiTypes

enum class SemanticTokenType(val typeName: String) {
    KEYWORD(SemanticTokenTypes.Keyword),
    VARIABLE(SemanticTokenTypes.Variable),
    FUNCTION(SemanticTokenTypes.Function),
    PROPERTY(SemanticTokenTypes.Property),
    PARAMETER(SemanticTokenTypes.Parameter),
    ENUM_MEMBER(SemanticTokenTypes.EnumMember),
    CLASS(SemanticTokenTypes.Class),
    INTERFACE(SemanticTokenTypes.Interface),
    ENUM(SemanticTokenTypes.Enum),
    TYPE(SemanticTokenTypes.Type),
    STRING(SemanticTokenTypes.String),
    NUMBER(SemanticTokenTypes.Number),
    // Since LSP does not provide a token type for string interpolation
    // entries, we use Variable as a fallback here for now
    INTERPOLATION_ENTRY(SemanticTokenTypes.Variable)
}

enum class SemanticTokenModifier(val modifierName: String) {
    DECLARATION(SemanticTokenModifiers.Declaration),
    DEFINITION(SemanticTokenModifiers.Definition),
    ABSTRACT(SemanticTokenModifiers.Abstract),
    READONLY(SemanticTokenModifiers.Readonly)
}

val semanticTokensLegend = SemanticTokensLegend(
    SemanticTokenType.entries.map { it.typeName },
    SemanticTokenModifier.entries.map { it.modifierName }
)

data class SemanticToken(val range: Range, val type: SemanticTokenType, val modifiers: Set<SemanticTokenModifier> = setOf())

/**
 * Computes LSP-encoded semantic tokens for the given range in the
 * document. No range means the entire document.
 */
fun encodedSemanticTokens(file: CompiledFile, range: Range? = null): List<Int> =
    encodeTokens(semanticTokens(file, range))

/**
 * Computes semantic tokens for the given range in the document.
 * No range means the entire document.
 */
fun semanticTokens(file: CompiledFile, range: Range? = null): Sequence<SemanticToken> =
    elementTokens(file.parse, file.compile, range)

fun encodeTokens(tokens: Sequence<SemanticToken>): List<Int> {
    val encoded = mutableListOf<Int>()
    var last: SemanticToken? = null

    for (token in tokens) {
        // Tokens must be on a single line
        if (token.range.start.line == token.range.end.line) {
            val length = token.range.end.character - token.range.start.character
            val deltaLine = token.range.start.line - (last?.range?.start?.line ?: 0)
            val deltaStart = token.range.start.character - (last?.takeIf { deltaLine == 0 }?.range?.start?.character ?: 0)

            encoded.add(deltaLine)
            encoded.add(deltaStart)
            encoded.add(length)
            encoded.add(encodeType(token.type))
            encoded.add(encodeModifiers(token.modifiers))

            last = token
        }
    }

    return encoded
}

private fun encodeType(type: SemanticTokenType): Int = type.ordinal

private fun encodeModifiers(modifiers: Set<SemanticTokenModifier>): Int = modifiers
    .map { 1 shl it.ordinal }
    .fold(0, Int::or)

private fun elementTokens(element: PsiElement, bindingContext: BindingContext, range: Range? = null): Sequence<SemanticToken> {
    val file = element.containingFile
    val textRange = range?.let { TextRange(offset(file.text, it.start), offset(file.text, it.end)) }
    return element
        // TODO: Ideally we would like to cut-off subtrees outside our range, but this doesn't quite seem to work
        // .preOrderTraversal { elem -> textRange?.let { it.contains(elem.textRange) } ?: true }
        .preOrderTraversal()
        .filter { elem -> textRange?.contains(elem.textRange) ?: true }
        .mapNotNull { elementToken(it, bindingContext) }
}

private fun elementToken(element: PsiElement, bindingContext: BindingContext): SemanticToken? {
    val file = element.containingFile
    val elementRange = range(file.text, element.textRange)

    return when (element) {
        // References (variables, types, functions, ...)
        is KtNameReferenceExpression -> {
            val target = bindingContext[BindingContext.REFERENCE_TARGET, element]
            val tokenType = when (target) {
                is PropertyDescriptor -> SemanticTokenType.PROPERTY
                is VariableDescriptor -> SemanticTokenType.VARIABLE
                is ConstructorDescriptor -> when (target.constructedClass.kind) {
                    ClassKind.ENUM_ENTRY -> SemanticTokenType.ENUM_MEMBER
                    ClassKind.ANNOTATION_CLASS -> SemanticTokenType.TYPE // annotations look nicer this way
                    else -> SemanticTokenType.FUNCTION
                }
                is FunctionDescriptor -> SemanticTokenType.FUNCTION
                is ClassDescriptor -> when (target.kind) {
                    ClassKind.ENUM_ENTRY -> SemanticTokenType.ENUM_MEMBER
                    ClassKind.CLASS -> SemanticTokenType.CLASS
                    ClassKind.OBJECT -> SemanticTokenType.CLASS
                    ClassKind.INTERFACE -> SemanticTokenType.INTERFACE
                    ClassKind.ENUM_CLASS -> SemanticTokenType.ENUM
                    else -> SemanticTokenType.TYPE
                }
                else -> return null
            }
            val isConstant = (target as? VariableDescriptor)?.let { !it.isVar || it.isConst } ?: false
            val modifiers = if (isConstant) setOf(SemanticTokenModifier.READONLY) else setOf()

            SemanticToken(elementRange, tokenType, modifiers)
        }

        // Declarations (variables, types, functions, ...)
        is PsiNameIdentifierOwner -> {
            val tokenType = when (element) {
                is KtParameter -> SemanticTokenType.PARAMETER
                is KtProperty -> SemanticTokenType.PROPERTY
                is KtEnumEntry -> SemanticTokenType.ENUM_MEMBER
                is KtVariableDeclaration -> SemanticTokenType.VARIABLE
                is KtClassOrObject -> SemanticTokenType.CLASS
                is KtFunction -> SemanticTokenType.FUNCTION
                else -> return null
            }
            val identifierRange = element.nameIdentifier?.let { range(file.text, it.textRange) } ?: return null
            val modifiers = mutableSetOf(SemanticTokenModifier.DECLARATION)

<<<<<<< HEAD
            if (isReadOnly(element)) {
=======
            if (element is KtVariableDeclaration && (!element.isVar || element.hasModifier(KtTokens.CONST_KEYWORD)) || element is KtParameter) {
>>>>>>> dc240412
                modifiers.add(SemanticTokenModifier.READONLY)
            }

            if (element is KtModifierListOwner && element.hasModifier(KtTokens.ABSTRACT_KEYWORD)) {
                    modifiers.add(SemanticTokenModifier.ABSTRACT)
            }

            SemanticToken(identifierRange, tokenType, modifiers)
        }

        // Literals and string interpolations
        is KtSimpleNameStringTemplateEntry ->
            SemanticToken(elementRange, SemanticTokenType.INTERPOLATION_ENTRY)
        is PsiLiteralExpression -> {
            val tokenType = when (element.type) {
                PsiTypes.intType(), PsiTypes.longType(), PsiTypes.doubleType() -> SemanticTokenType.NUMBER
                PsiTypes.charType() -> SemanticTokenType.STRING
                PsiTypes.booleanType(), PsiTypes.nullType() -> SemanticTokenType.KEYWORD
                else -> return null
            }
            SemanticToken(elementRange, tokenType)
        }
        else -> null
    }
}

private fun isReadOnly(element: PsiNameIdentifierOwner): Boolean =
    (element is KtVariableDeclaration && (!element.isVar || element.hasModifier(KtTokens.CONST_KEYWORD)))
        || element is KtParameter<|MERGE_RESOLUTION|>--- conflicted
+++ resolved
@@ -165,11 +165,7 @@
             val identifierRange = element.nameIdentifier?.let { range(file.text, it.textRange) } ?: return null
             val modifiers = mutableSetOf(SemanticTokenModifier.DECLARATION)
 
-<<<<<<< HEAD
-            if (isReadOnly(element)) {
-=======
             if (element is KtVariableDeclaration && (!element.isVar || element.hasModifier(KtTokens.CONST_KEYWORD)) || element is KtParameter) {
->>>>>>> dc240412
                 modifiers.add(SemanticTokenModifier.READONLY)
             }
 
@@ -188,6 +184,9 @@
                 PsiTypes.intType(), PsiTypes.longType(), PsiTypes.doubleType() -> SemanticTokenType.NUMBER
                 PsiTypes.charType() -> SemanticTokenType.STRING
                 PsiTypes.booleanType(), PsiTypes.nullType() -> SemanticTokenType.KEYWORD
+                PsiTypes.intType(), PsiTypes.longType(), PsiTypes.doubleType() -> SemanticTokenType.NUMBER
+                PsiTypes.charType() -> SemanticTokenType.STRING
+                PsiTypes.booleanType(), PsiTypes.nullType() -> SemanticTokenType.KEYWORD
                 else -> return null
             }
             SemanticToken(elementRange, tokenType)
