--- conflicted
+++ resolved
@@ -25,12 +25,8 @@
 
             classPath.removeAll(removed)
             classPath.addAll(added)
-<<<<<<< HEAD
-            compiler = Compiler(classPath, workspaceRoots)
-=======
             compiler = Compiler(classPath)
             updateCompilerConfiguration()
->>>>>>> 3ece537d
         }
     }
 
