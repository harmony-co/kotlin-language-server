--- conflicted
+++ resolved
@@ -38,13 +38,8 @@
     val expression = file.parseAtPoint(cursor)?.findParent<KtExpression>() ?: return null
     val javaDoc: String = expression.children.mapNotNull { (it as? PsiDocCommentBase)?.text }.map(::renderJavaDoc).firstOrNull() ?: ""
     val scope = file.scopeAtPoint(cursor) ?: return null
-<<<<<<< HEAD
-    val hoverTextMaybe = file.bindingContextOf(expression, scope)?.let { renderTypeOf(expression, it) }
-    val hoverText = hoverTextMaybe ?: return null
-=======
     val context = file.bindingContextOf(expression, scope) ?: return null
     val hoverText = renderTypeOf(expression, context)
->>>>>>> dc240412
     val hover = MarkupContent("markdown", listOf("```kotlin\n$hoverText\n```", javaDoc).filter { it.isNotEmpty() }.joinToString("\n---\n"))
     return Hover(hover)
 }
