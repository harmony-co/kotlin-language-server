package org.javacs.kt

import org.hamcrest.Matchers.hasToString
import org.jetbrains.kotlin.psi.KtExpression
import org.jetbrains.kotlin.psi.KtNamedFunction
import org.jetbrains.kotlin.psi.KtReferenceExpression
import org.jetbrains.kotlin.psi.psiUtil.parentsWithSelf
import org.jetbrains.kotlin.resolve.BindingContext
import org.javacs.kt.compiler.Compiler
import org.hamcrest.MatcherAssert.assertThat
import org.junit.Test
import org.junit.AfterClass
import org.junit.BeforeClass
import java.io.File
import java.nio.file.Files

class CompilerTest {
    val myTestResources = testResourcesRoot().resolve("compiler")
    val file = myTestResources.resolve("FileToEdit.kt")
    val editedText = """
private class FileToEdit {
    val someVal = 1
}"""

    companion object {
        lateinit var outputDirectory: File
        lateinit var compiler: Compiler

        @JvmStatic @BeforeClass fun setup() {
            LOG.connectStdioBackend()
            outputDirectory = Files.createTempDirectory("klsBuildOutput").toFile()
            compiler = Compiler(
                javaSourcePath = setOf(),
                classPath = setOf(),
                scriptsConfig = ScriptsConfiguration(),
                codegenConfig = CodegenConfiguration(),
                outputDirectory = outputDirectory
            )
        }

        @JvmStatic @AfterClass
        fun tearDown() {
            compiler.close()
            outputDirectory.delete()
        }
    }

    @Test fun compileFile() {
        val content = Files.readAllLines(file).joinToString("\n")
        val original = compiler.createKtFile(content, file)
        val (context, _) = compiler.compileKtFile(original, listOf(original))
        val psi = original.findElementAt(45)!!
        val kt = psi.parentsWithSelf.filterIsInstance<KtExpression>().first()

        assertThat(context.getType(kt), hasToString("String"))
    }

    @Test fun newFile() {
        val original = compiler.createKtFile(editedText, file)
        val (context, _) = compiler.compileKtFile(original, listOf(original))
        val psi = original.findElementAt(46)!!
        val kt = psi.parentsWithSelf.filterIsInstance<KtExpression>().first()

        assertThat(context.getType(kt), hasToString("Int"))
    }

    @Test fun editFile() {
        val content = Files.readAllLines(file).joinToString("\n")
        val original = compiler.createKtFile(content, file)
        var (context, _) = compiler.compileKtFile(original, listOf(original))
        var psi = original.findElementAt(46)!!
        var kt = psi.parentsWithSelf.filterIsInstance<KtExpression>().first()

        assertThat(context.getType(kt), hasToString("String"))

        val edited = compiler.createKtFile(editedText, file)
        context = compiler.compileKtFile(edited, listOf(edited)).first
        psi = edited.findElementAt(46)!!
        kt = psi.parentsWithSelf.filterIsInstance<KtExpression>().first()

        assertThat(context.getType(kt), hasToString("Int"))
    }

    @Test
    fun editRef() {
        val file1 = testResourcesRoot().resolve("hover/Recover.kt")
        val content = Files.readAllLines(file1).joinToString("\n")
        val original = compiler.createKtFile(content, file1)
        val (context, _) = compiler.compileKtFile(original, listOf(original))
        val function = original.findElementAt(49)
            ?.parentsWithSelf
            ?.filterIsInstance<KtNamedFunction>()
            ?.first() ?: error("Failed to find function at position 49")

        val scope = context.get(BindingContext.LEXICAL_SCOPE, function.bodyExpression)
            ?: error("Failed to get lexical scope for the function")

        val recompile = compiler.createKtDeclaration("""private fun singleExpressionFunction() = intFunction()""")
<<<<<<< HEAD
        val (recompileContext, _) = compiler.compileKtExpression(recompile, scope, setOf(original))
            ?: error("Failed to compile KtExpression")

        val intFunctionRef = recompile.findElementAt(41)
            ?.parentsWithSelf
            ?.filterIsInstance<KtReferenceExpression>()
            ?.first() ?: error("Failed to find reference expression at position 41")

        val target = recompileContext.get(BindingContext.REFERENCE_TARGET, intFunctionRef)
            ?: error("Failed to resolve reference target")
=======
        val (recompileContext, _) = compiler.compileKtExpression(recompile, scope, setOf(original))!!
        val intFunctionRef = recompile.findElementAt(41)!!.parentsWithSelf.filterIsInstance<KtReferenceExpression>().first()
        val target = recompileContext.get(BindingContext.REFERENCE_TARGET, intFunctionRef)!!
>>>>>>> dc240412

        assertThat(target.name, hasToString("intFunction"))
    }
}<|MERGE_RESOLUTION|>--- conflicted
+++ resolved
@@ -96,7 +96,6 @@
             ?: error("Failed to get lexical scope for the function")
 
         val recompile = compiler.createKtDeclaration("""private fun singleExpressionFunction() = intFunction()""")
-<<<<<<< HEAD
         val (recompileContext, _) = compiler.compileKtExpression(recompile, scope, setOf(original))
             ?: error("Failed to compile KtExpression")
 
@@ -107,11 +106,6 @@
 
         val target = recompileContext.get(BindingContext.REFERENCE_TARGET, intFunctionRef)
             ?: error("Failed to resolve reference target")
-=======
-        val (recompileContext, _) = compiler.compileKtExpression(recompile, scope, setOf(original))!!
-        val intFunctionRef = recompile.findElementAt(41)!!.parentsWithSelf.filterIsInstance<KtReferenceExpression>().first()
-        val target = recompileContext.get(BindingContext.REFERENCE_TARGET, intFunctionRef)!!
->>>>>>> dc240412
 
         assertThat(target.name, hasToString("intFunction"))
     }
